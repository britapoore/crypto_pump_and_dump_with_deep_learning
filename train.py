import os
import json
import time
from sklearn.metrics import accuracy_score, f1_score, precision_score, recall_score, precision_recall_curve
from sklearn.model_selection import KFold
import torch
import torch.nn.functional as F
import numpy as np
import random
import argparse
from data.data import create_loader, create_loaders, get_data
from models.conv_lstm import ConvLSTM
from models.anomaly_transformer import AnomalyTransformer
from models.utils import count_parameters
device = torch.device('cuda' if torch.cuda.is_available() else 'cpu')


def collect_metrics_n_epochs(model, *, train_loader, test_loader,
                            optimizer, criterion, device, config, lr_scheduler=None):
    best_metrics = np.array([0.0]*4)
    for epoch in range(config.n_epochs):
        start = time.time()
        loss = train(model, train_loader, optimizer, criterion, device)
        if (epoch + 1) % config.train_output_every_n == 0:
            print(f'Epoch {epoch + 1}{f" ({(time.time()-start):0.2f}s)" if config.time_epochs else ""} -- Train Loss: {loss:0.5f}')
        if (epoch + 1) % config.validate_every_n == 0 or config.final_run:
            if config.prthreshold > 0:
                prthreshold = config.prthreshold
            else:
                prthreshold = pick_threshold(model, train_loader, config.undersample_ratio, device, verbose=config.verbose)
            acc, precision, recall, f1 = validate(model, test_loader, device, verbose=config.verbose, pr_threshold=prthreshold)
            if f1 > best_metrics[-1]:
                best_metrics = [acc, precision, recall, f1]
            print(f'Val   -- Acc: {acc:0.5f} -- Precision: {precision:0.5f} -- Recall: {recall:0.5f} -- F1: {f1:0.5f}')
        if config.lr_decay_step > 0 and (epoch+1) % config.lr_decay_step == 0:
            if lr_scheduler: lr_scheduler.step(epoch+1)
    return best_metrics


def train(model, dataloader, opt, criterion, device):
    '''
    trains given model with given dataloader, optimizer, criterion, and on device.
    :returns: avg loss/batch for this epoch
    '''
    epoch_loss = 0
    for batch in dataloader:
        opt.zero_grad()
        x = batch[:, :, :-2].to(device)
        y = batch[:, :, -1].to(device)
        preds = model(x).squeeze(2)
        loss = criterion(preds, y)
        loss.backward()
        opt.step()
        epoch_loss += loss.item()
    return epoch_loss / len(dataloader)


def validate(model, dataloader, device, verbose=True, pr_threshold=0.7, criterion=None):
    preds_1 = []
    preds_0 = []
    all_ys = []
    all_preds = []
    epoch_loss = 0
    for batch in dataloader:
        with torch.no_grad():
            # only consider the last chunk of each segment for validation
            x = batch[:, :, :-2].to(device)
            y = batch[:, -1, -1].to(device)
            preds = model(x)[:, -1]
            y, preds = y.cpu().flatten(), preds.cpu().flatten()
            if verbose:
                preds_0.extend(preds[y == 0])
                preds_1.extend(preds[y == 1])
            all_ys.append(y)
            all_preds.append(preds)
            if criterion is not None:
                loss = criterion(preds, y)
                epoch_loss += loss.item()
    if verbose:
        print(f'Mean output at 0: {(sum(preds_0) / len(preds_0)).item():0.5f} at 1: {(sum(preds_1) / len(preds_1)).item():0.5f}')
    y = torch.cat(all_ys, dim=0).cpu()
    preds = torch.cat(all_preds, dim=0).cpu()
    preds = preds >= pr_threshold
    acc = accuracy_score(y, preds)
    precision = precision_score(y, preds, zero_division=0)
<<<<<<< HEAD
    recall = recall_score(y, preds, zero_division=0)
    f1 = f1_score(y, preds, zero_division=0)
    return acc, precision, recall, f1


def pick_threshold(model, dataloader, undersample_ratio, device, verbose=True):
    all_ys = []
    all_preds = []
    for batch in dataloader:
        with torch.no_grad():
            # only consider the last chunk of each segment for validation
            x = batch[:, :, :-1].to(device)
            y = batch[:, -1, -1].to(device)
            preds = model(x)[:, -1]
            y, preds = y.cpu().flatten(), preds.cpu().flatten()
            all_ys.append(y)
            all_preds.append(preds)
    y = torch.cat(all_ys, dim=0).cpu()
    preds = torch.cat(all_preds, dim=0).cpu()
    y = y.numpy()
    preds = preds.numpy()
    _, _, thresholds = precision_recall_curve(y, preds)

    best_f1 = 0
    best_threshold = 0
    for threshold in thresholds:
        true_pos = np.sum(preds[y == 1] >= threshold)
        false_pos = np.sum(preds[y == 0] >= threshold)
        false_neg = np.sum(preds[y == 1] < threshold)
        true_neg = np.sum(preds[y == 0] < threshold)

        false_pos /= undersample_ratio
        true_neg /= undersample_ratio

        precision = true_pos / (true_pos + false_pos)
        recall = true_pos / (true_pos + false_neg)
        f1 = 2 * precision * recall / (precision + recall)

        if f1 > best_f1:
            best_f1 = f1
            best_threshold = threshold

    if verbose:
        print(f'Best threshold: {best_threshold} (train f1: {best_f1})')

    return best_threshold

=======
    if criterion is not None:
        return accuracy, precision, recall, f1, epoch_loss/len(dataloader)
    else:
        return accuracy, precision, recall, f1
>>>>>>> b6186f03

def create_conv_model(config):
    return ConvLSTM(n_feats, config.kernel_size, config.embedding_size, config.n_layers, dropout=config.dropout,
        cell_norm=config.cell_norm, out_norm=config.out_norm).to(device)


def parse_args():
    ###   cli arguments   ###
    args = argparse.ArgumentParser()
    # conv model
    args.add_argument('--embedding_size', type=int, default=350)
    args.add_argument('--n_layers', type=int, default=1)
    args.add_argument('--n_epochs', type=int, default=100)
    args.add_argument('--kernel_size', type=int, default=3)
    args.add_argument('--dropout', type=float, default=0.0)
    args.add_argument('--cell_norm', type=bool, default=False) # bools are weird with argparse. deal with this later
    args.add_argument('--out_norm', type=bool, default=False)
    # training
    args.add_argument('--lr', type=float, default=1e-3)
    args.add_argument('--lr_decay_step', type=int, default=0)
    args.add_argument('--lr_decay_factor', type=float, default=0.5)
    args.add_argument('--weight_decay', type=float, default=0.0)
    args.add_argument('--batch_size', type=int, default=1200)
    args.add_argument('--train_ratio', type=float, default=0.8)
    args.add_argument('--undersample_ratio', type=float, default=0.05)
    args.add_argument('--segment_length', type=int, default=15)
    # validation
    args.add_argument('--prthreshold', type=float, default=0.0)
    args.add_argument('--kfolds', type=int, default=1)
    # ease of use
    args.add_argument('--save', type=bool, default=True)
    args.add_argument('--validate_every_n', type=int, default=10)
    args.add_argument('--train_output_every_n', type=int, default=5)
    args.add_argument('--time_epochs', type=bool, default=True)
    args.add_argument('--final_run', type=bool, default=False)
    args.add_argument('--verbose', type=bool, default=False)
    args.add_argument('--dataset', type=str, default='./data/features_5S.csv.gz')
    args.add_argument('--config', type=str, default='')
    args.add_argument('--seed', type=int, default=42069)
    args.add_argument('--run_count', type=int, default=1)
    return args.parse_args()


if __name__ == '__main__':
    config = parse_args()
    # reproducability
    torch.manual_seed(config.seed)
    random.seed(config.seed)
    np.random.seed(config.seed)
    g = torch.Generator()
    g.manual_seed(config.seed)
    os.environ['CUBLAS_WORKSPACE_CONFIG'] = ':4096:2'

    data = get_data(
        config.dataset,
        batch_size=config.batch_size,
        train_ratio=config.train_ratio,
        undersample_ratio=config.undersample_ratio,
        segment_length=config.segment_length,
        save=config.save
    )
    n_feats = data.shape[-1] - 1 # -1 since last column is the target value
    criterion = torch.nn.BCELoss().to(device)
    models = [create_conv_model] * config.run_count
    for model_index, model_creator in enumerate(models):
        if len(models) > 1:
            print(f'Running model {model_index + 1} of {len(models)}')
        fold_metrics = np.array([0.0]*4)
        sample_model = model_creator(config) # used only for debug output in the line below (and a similar line after all folds)
        print(f'Model {type(sample_model)} using {count_parameters(sample_model)} parameters:')
        if config.kfolds > 1:
            kf = KFold(n_splits=config.kfolds)
            for fold_i, (train_indices, test_indices) in enumerate(kf.split(data)):
                print(f'#####  fold {fold_i+1}  #####')
                # make model
                model = model_creator(config)
                optimizer = torch.optim.Adam(model.parameters(), lr=config.lr, weight_decay=config.weight_decay)
                #lr_scheduler = torch.optim.lr_scheduler.ReduceLROnPlateau(optimizer, factor=config.lr_decay_factor, verbose=True, mode='max')
                lr_scheduler = torch.optim.lr_scheduler.StepLR(optimizer, step_size=config.lr_decay_step, gamma=config.lr_decay_factor, verbose=True)
                # create dataloaders and start training loop
                train_data, test_data = data[train_indices], data[test_indices]
                train_loader = create_loader(train_data, batch_size=config.batch_size,
                    undersample_ratio=config.undersample_ratio, shuffle=True, drop_last=True, generator=g)
                test_loader = create_loader(test_data, batch_size=config.batch_size, drop_last=False)
                best_metrics = collect_metrics_n_epochs(
                    model,
                    train_loader=train_loader,
                    test_loader=test_loader,
                    optimizer=optimizer,
                    criterion=criterion,
                    device=device,
                    config=config,
                    lr_scheduler=lr_scheduler
                )
                fold_metrics += np.array(best_metrics)
                print(f'Best F1 for this fold: {best_metrics[-1]}')
                print()
        else:
            model = model_creator(config)
            optimizer = torch.optim.Adam(model.parameters(), lr=config.lr, weight_decay=config.weight_decay)
            train_loader, test_loader = create_loaders(data, train_ratio=config.train_ratio,
                batch_size=config.batch_size, undersample_ratio=config.undersample_ratio)
            best_metrics = collect_metrics_n_epochs(
                model,
                train_loader=train_loader,
                test_loader=test_loader,
                optimizer=optimizer,
                criterion=criterion,
                device=device,
                config=config
            )
            fold_metrics += np.array(best_metrics)
            print(f'Best F1 this run: {best_metrics[-1]}')
            print()


        acc, precision, recall, f1 = fold_metrics / config.kfolds
        print(f'Final metrics for model {type(sample_model)} ({config.kfolds} folds)')
        print(f'Val   -- Acc: {acc:0.5f} -- Precision: {precision:0.5f} -- Recall: {recall:0.5f} -- F1: {f1:0.5f}')

        <|MERGE_RESOLUTION|>--- conflicted
+++ resolved
@@ -83,7 +83,6 @@
     preds = preds >= pr_threshold
     acc = accuracy_score(y, preds)
     precision = precision_score(y, preds, zero_division=0)
-<<<<<<< HEAD
     recall = recall_score(y, preds, zero_division=0)
     f1 = f1_score(y, preds, zero_division=0)
     return acc, precision, recall, f1
@@ -130,13 +129,6 @@
         print(f'Best threshold: {best_threshold} (train f1: {best_f1})')
 
     return best_threshold
-
-=======
-    if criterion is not None:
-        return accuracy, precision, recall, f1, epoch_loss/len(dataloader)
-    else:
-        return accuracy, precision, recall, f1
->>>>>>> b6186f03
 
 def create_conv_model(config):
     return ConvLSTM(n_feats, config.kernel_size, config.embedding_size, config.n_layers, dropout=config.dropout,
